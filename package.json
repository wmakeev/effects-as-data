--- conflicted
+++ resolved
@@ -1,10 +1,6 @@
 {
   "name": "effects-as-data",
-<<<<<<< HEAD
-  "version": "1.14.3",
-=======
-  "version": "1.15.1",
->>>>>>> f149705a
+  "version": "1.15.2",
   "description": "Express async workflows using pure functions.",
   "main": "lib/index.js",
   "repository": {
